--- conflicted
+++ resolved
@@ -28,18 +28,15 @@
 timestep_bridge = 0.005 | units.Myr
 epsilon_gas = 0.1 | units.parsec
 epsilon_stars = 0.1 | units.parsec
-h_acc = 0.25 | units.parsec
 
 isothermal_gas_temperature = 20 | units.K
 
 density_threshold = 1e-18 | units.g * units.cm**-3
+# For combined-sinks method, use smallest length i.e. epsilon_stars 
+minimum_sink_radius = epsilon_stars
+# h_acc should be the same as the sink radius
+h_acc = minimum_sink_radius
 # minimum_sink_radius = 0.25 | units.pc
-<<<<<<< HEAD
-# minimum_sink_radius = 0.2 | units.pc
-minimum_sink_radius = 0.1 | units.pc
-=======
-minimum_sink_radius = 0.25 | units.pc
->>>>>>> a068c48e
 desired_sink_mass = 200 | units.MSun
 
 alpha = 0.1
@@ -59,4 +56,5 @@
 stop_after_each_step = False
 
 write_backups = True
-use_wind = False+use_wind = False
+star_formation_method = "grouped"  # or "single"