--- conflicted
+++ resolved
@@ -233,13 +233,8 @@
             print("****Adding gas****")
             self.add_gas(gas)
             # print(self.gas_code.parameters)
-<<<<<<< HEAD
             self.timestep = settings.timestep
             self.timestep_bridge = settings.timestep_bridge
-=======
-            self.timestep = default_settings.timestep
-            self.timestep_bridge = default_settings.timestep_bridge
->>>>>>> 259d6e42
             self.logger.info("Initialised Gas")
 
         self.wind_particles = Particles()
