"Class for a star cluster embedded in a tidal field and a gaseous region"
from __future__ import print_function, division
import logging
import numpy
<<<<<<< HEAD
try:
    from amuse.community.fi.interface import Fi
except ImportError:
    Fi = None
# from amuse.community.bhtree.interface import BHTree
# from amuse.community.fastkick.interface import FastKick
try:
    from amuse.community.ph4.interface import ph4
except ImportError:
    ph4 = None
try:
    from amuse.community.pentacle.interface import Pentacle
except ImportError:
    Pentacle = None
=======

from amuse.community.fi.interface import Fi
# from amuse.community.bhtree.interface import BHTree
# from amuse.community.fastkick.interface import FastKick
from amuse.community.ph4.interface import ph4

>>>>>>> c2242801
from amuse.datamodel import ParticlesSuperset, Particles, Particle
from amuse.units import units, nbody_system  # , constants
from amuse.units.quantities import VectorQuantity

from amuse.io import write_set_to_file

from amuse.ext.masc import new_star_cluster

from gas_class import GasCode
from sinks_class import accrete_gas, should_a_sink_form  # , sfe_to_density
from star_cluster_class import StarCluster
from spiral_potential import (
    TimeDependentSpiralArmsDiskModel,
)
from plotting_class import plot_hydro_and_stars  # , plot_stars
from merge_recipes import form_new_star
from star_forming_region_class import form_stars  # StarFormingRegion
from bridge import (
    Bridge, CalculateFieldForCodes,
)
# from setup_codes import new_field_code

Tide = TimeDependentSpiralArmsDiskModel


def new_argument_parser():
    "Parse command line arguments"
    import argparse
    parser = argparse.ArgumentParser()
    parser.add_argument(
        '-s',
        dest='starsfilename',
        default=None,
        help='file containing stars (optional) []',
    )
    parser.add_argument(
        '-i',
        dest='sinksfilename',
        default=None,
        help='file containing sinks (optional) []',
    )
    parser.add_argument(
        '-g',
        dest='gasfilename',
        default=None,
        help='file containing gas (optional) []',
    )
    parser.add_argument(
        '-r',
        dest='randomfilename',
        default=None,
        help='file containing random state (optional) []',
    )
    return parser.parse_args()


class ClusterInPotential(
        StarCluster,
):
    """
    Stellar cluster in an external potential

    This class builds on StarCluster, and extends it with support for gas, an
    external tidal field, and star formation.
    """

    def __init__(
            self,
            stars=Particles(),
            gas=Particles(),
            sinks=Particles(),
            epsilon=0.1 | units.parsec,
            star_converter=None,
            gas_converter=None,
            logger=None,
            logger_level=None,
            begin_time=None,
    ):
        self.logger = logger or logging.getLogger(__name__)
        if logger_level is None:
            self.logger.setLevel(logging.DEBUG)
        else:
            self.logger.setLevel(logger_level)

        self.__begin_time = (
            # begin_time if begin_time is not None else 0.0 | units.Myr
            begin_time
            if begin_time is not None
            else (5.0802 * 1.4874E+15 | units.s)
        )
        self.new_stars_added = False

        # FIXME because this is no longer true
        # This class stores particle data by itself, in contrast to StarCluster
        self.gas_particles = Particles()
        self.dm_particles = Particles()
        self.sink_particles = Particles()
        self.star_particles = Particles()

        mass_scale_stars = 100 | units.MSun or stars.mass.sum()
        length_scale_stars = 3 | units.parsec
        if star_converter is None:
            converter_for_stars = nbody_system.nbody_to_si(
                mass_scale_stars,
                length_scale_stars,
            )
        else:
            converter_for_stars = star_converter

        self.logger.info("Initialising StarCluster")
        StarCluster.__init__(
            self,
            # stars=stars,
            converter=converter_for_stars,
            epsilon=epsilon,
            # star_code=Pentacle,
            # begin_time=self.__begin_time,
        )
        self.add_stars(stars)
        self.logger.info("Initialised StarCluster")

        if not gas.is_empty():
            mass_scale_gas = gas.mass.sum()
            length_scale_gas = 100 | units.parsec
            if gas_converter is None:
                converter_for_gas = nbody_system.nbody_to_si(
                    mass_scale_gas,
                    length_scale_gas,
                )
            else:
                converter_for_gas = gas_converter
            self.logger.info("Initialising Gas")
            new_gas_converter = nbody_system.nbody_to_si(
                gas.total_mass(),
                100 | units.parsec,
            )
            self.gas_code = GasCode(
                converter=new_gas_converter,
                # begin_time=self.__begin_time,
            )

            self.add_gas(gas)
            self.add_sinks(sinks)
            print(self.gas_code.parameters)
            self.timestep = 0.01 | units.Myr
            self.logger.info("Initialised Gas")

        self.logger.info("Creating Tide object")
        self.tidal_field = Tide(t_start=self.__begin_time)
        self.logger.info("Created Tide object")

        self.epsilon = epsilon
        self.converter = converter_for_gas

        def new_field_gravity_code(
                # code=FastKick,
                code=Fi,
        ):
            "Create a new field code"
            print("Creating field code")
            result = code(
                self.converter,
                redirection="null",
                mode="openmp",
            )
            result.parameters.epsilon_squared = self.epsilon**2
            return result

        def new_field_code(
                code,
        ):
            " something"
            result = CalculateFieldForCodes(
                new_field_gravity_code,
                [code],
            )
            return result

        to_gas_codes = []
        if self.tidal_field:
            to_gas_codes.append(self.tidal_field)
        to_gas_codes.append(
            # self.star_code,
            new_field_code(
                self.star_code,
            )
        )
        to_stars_codes = []
        if self.tidal_field:
            to_stars_codes.append(self.tidal_field)
        to_stars_codes.append(
            new_field_code(
                self.gas_code,
            )
        )

        self.system = Bridge(
            timestep=(
                self.timestep
            ),
        )
        self.system.add_system(
            self.star_code,
            partners=to_stars_codes,
            do_sync=True,
        )
        self.system.add_system(
            self.gas_code,
            partners=to_gas_codes,
            do_sync=True,
            h_smooth_is_eps=True,
        )

    def initialise_gas(
            self, gas, converter,
            begin_time=0 | units.yr,
    ):
        self.logger.info("Initialising Gas")
        self.gas_code = GasCode(
            converter=converter,
        )

    def initialise_starcluster(
            self, stars, converter,
            epsilon=0 | units.parsec,
            begin_time=0 | units.yr,
    ):
        self.logger.info("Initialising StarCluster")
        StarCluster.__init__(
            self,
            stars=stars,
            converter=converter,
            epsilon=epsilon,
            begin_time=begin_time,
        )
        self.logger.info("Initialised StarCluster")

    def sync_from_gas_code(self):
        """
        copy relevant attributes changed by gas/sink/dm dynamics
        """
        from_gas_attributes = [
            "x", "y", "z", "vx", "vy", "vz",
            "density", "h_smooth", "u",
        ]
        from_sink_attributes = [
            "x", "y", "z", "vx", "vy", "vz", "mass",
        ]
        from_dm_attributes = [
            "x", "y", "z", "vx", "vy", "vz",
        ]
        channel_from_gas = \
            self.gas_code.gas_particles.new_channel_to(self.gas_particles)
        channel_from_sinks = \
            self.gas_code.sink_particles.new_channel_to(
                self.sink_particles)
        channel_from_dm = \
            self.gas_code.dm_particles.new_channel_to(self.dm_particles)
        channel_from_gas.copy_attributes(
            from_gas_attributes,
        )
        if not self.sink_particles.is_empty():
            channel_from_sinks.copy_attributes(
                from_sink_attributes,
            )
        if not self.dm_particles.is_empty():
            channel_from_dm.copy_attributes(
                from_dm_attributes,
            )

    def sync_to_gas_code(self):
        """
        copy potentially modified attributes that matter to gas/sink/dm
        dynamics
        """
        channel_to_gas = \
            self.gas_particles.new_channel_to(self.gas_code.gas_particles)
        channel_to_sinks = \
            self.sink_particles.new_channel_to(
                self.gas_code.sink_particles)
        channel_to_dm = \
            self.dm_particles.new_channel_to(self.gas_code.dm_particles)
        channel_to_gas.copy_attributes(
            ["x", "y", "z", "vx", "vy", "vz", ]
        )
        if not self.sink_particles.is_empty():
            channel_to_sinks.copy_attributes(
                ["x", "y", "z", "vx", "vy", "vz", "mass", "radius", ]
            )
        if not self.dm_particles.is_empty():
            channel_to_dm.copy_attributes(
                ["x", "y", "z", "vx", "vy", "vz", ]
            )

    def sync_from_evo_code(self):
        """
        copy relevant attributes changed by stellar evolution
        """
        from_stellar_evolution_attributes = [
            "mass", "radius", "luminosity", "temperature", "age",
            "stellar_type"
        ]
        channel_from_star_evo = \
            self.evo_code.particles.new_channel_to(self.star_particles)
        channel_from_star_evo.copy_attributes(
            from_stellar_evolution_attributes
        )

    def sync_to_evo_code(self):
        """
        copy potentially modified attributes that matter to stellar evolution
        """
        to_stellar_evolution_attributes = [
            "mass", "age",
        ]
        channel_to_star_evo = \
            self.star_particles.new_channel_to(self.evo_code.particles)
        channel_to_star_evo.copy_attributes(
            to_stellar_evolution_attributes
        )

    def sync_from_star_code(self):
        """
        copy relevant attributes changed by stellar gravity
        """
        from_stellar_gravity_attributes = [
            "x", "y", "z", "vx", "vy", "vz"
        ]
        channel_from_star_dyn = \
            self.star_code.particles.new_channel_to(self.star_particles)
        channel_from_star_dyn.copy_attributes(
            from_stellar_gravity_attributes
        )

    def sync_to_star_code(self):
        """
        copy potentially modified attributes that matter to stellar gravity
        """
        to_stellar_gravity_attributes = [
            "x", "y", "z", "vx", "vy", "vz", "mass", "radius",
        ]
        channel_to_star_dyn = \
            self.star_particles.new_channel_to(self.star_code.particles)
        channel_to_star_dyn.copy_attributes(
            to_stellar_gravity_attributes
        )

    @property
    def particles(self):
        "Return all particles"
        return ParticlesSuperset(
            self.star_particles,
            self.dm_particles,
            self.sink_particles,
            self.gas_particles,
        )

    @property
    def code(self):
        "Return the main code - the Bridge system in this case"
        return self.system

    def resolve_sink_formation(self):
        "Identify high-density gas, and form sink(s) when needed"
        dump_saved = False
        removed_gas = Particles()
        maximum_density = (
            self.gas_code.parameters.stopping_condition_maximum_density
        )
        high_density_gas = self.gas_particles.select_array(
            lambda density:
            density > maximum_density,
            ["density"],
        ).copy().sorted_by_attribute("density").reversed()
        print(
            "Number of gas particles above maximum density (%s): %i" % (
                maximum_density.in_(units.g * units.cm**-3),
                len(high_density_gas),
            )
        )
        # for i, origin_gas in enumerate(high_density_gas):
        while not high_density_gas.is_empty():
            i = 0
            origin_gas = high_density_gas[i]
            # print(
            #     "Processing gas %i, %i remain" % (
            #         origin_gas.key, len(high_density_gas)
            #     )
            # )
            # if i >= 1:
            #     # For now, do one sink at a time
            #     break
            if origin_gas in removed_gas:
                # print(
                #     "Gas particle %s removed by accretion, skipping" %
                #     origin_gas.key
                # )
                high_density_gas.remove_particle(origin_gas)
            else:
                form_sink = False
                if origin_gas.density/maximum_density > 10:
                    print(
                        "Gas density is %s (> %s), forming sink" % (
                            origin_gas.density.in_(units.g * units.cm**-3),
                            (10 * maximum_density).in_(units.g * units.cm**-3),
                        )
                    )
                    form_sink = True
                else:
                    try:
                        form_sink, not_forming_message = should_a_sink_form(
                            origin_gas, self.gas_particles)
                    except TypeError:
                        form_sink = False
                        not_forming_message = \
                            "Something went wrong (TypeError)"
                        dump_file_id = numpy.random.randint(100000000)
                        key = origin_gas.key
                        dumpfile = "dump-%08i-stars-key%i.hdf5" % (
                            dump_file_id,
                            key,
                        )
                        if not dump_saved:
                            print("saving gas dump to %s" % dumpfile)
                            write_set_to_file(
                                self.gas_particles, dumpfile, "amuse",
                            )
                            dump_saved = True
                if not form_sink:
                    # print(
                    #     "Gas particle %s not forming a sink: %s"
                    #     % (origin_gas.key, not_forming_message)
                    # )
                    self.logger.info(
                        "Not forming a sink - not meeting the"
                        " requirements: %s"
                        % (not_forming_message)
                    )
                    high_density_gas.remove_particle(origin_gas)
                else:  # try:
                    print("Forming a sink from particle %s" % origin_gas.key)
                    new_sink = Particle()
                    new_sink.initialised = False

                    # Should do accretion here, and calculate the radius from
                    # the average density, stopping when the jeans radius
                    # becomes larger than the accretion radius!

                    # Setting the radius to something that will lead to
                    # >~150MSun per sink would be ideal.  So this radius is
                    # related to the density.
                    minimum_sink_radius = 1.0 | units.parsec
                    desired_sink_mass = 200 | units.MSun
                    desired_sink_radius = max(
                        (desired_sink_mass / origin_gas.density)**(1/3),
                        minimum_sink_radius,
                    )

                    new_sink.radius = desired_sink_radius
                    new_sink.initial_density = origin_gas.density
                    # Average of accreted gas is better but for isothermal this
                    # is fine
                    # new_sink.u = origin_gas.u
                    new_sink.u = 0 | units.kms**2

                    new_sink.accreted_mass = 0 | units.MSun
                    o_x, o_y, o_z = origin_gas.position

                    new_sink.position = origin_gas.position
                    accreted_gas = accrete_gas(new_sink, self.gas_particles)
                    if accreted_gas.is_empty():
                        self.logger.info("Empty gas so no sink %i", i)
                        high_density_gas.remove_particle(origin_gas)
                    else:
                        self.logger.info(
                            "Number of accreted gas particles: %i",
                            len(accreted_gas)
                        )
                        new_sink.position = accreted_gas.center_of_mass()
                        new_sink.velocity = \
                            accreted_gas.center_of_mass_velocity()
                        new_sink.mass = accreted_gas.total_mass()
                        new_sink.accreted_mass = (
                            accreted_gas.total_mass() - origin_gas.mass
                        )
                        # Sink's "internal energy" is the velocity dispersion
                        # of the infalling gas
                        new_sink.u = (
                            accreted_gas.velocity
                            - accreted_gas.center_of_mass_velocity()
                        ).lengths_squared().mean()
                        # TODO: think about preferential directions for this
                        # (radial?)
                        # Alternatively, it could be based on the gas sound
                        # speed
                        # new_sink.u = accreted_gas.u.mean()

                        removed_gas.add_particles(accreted_gas.copy())
                        self.remove_gas(accreted_gas)
                        # Which high-density gas particles are accreted and
                        # should no longer be considered?
                        accreted_high_density_gas = \
                            high_density_gas.get_intersecting_subset_in(
                                accreted_gas
                            )
                        high_density_gas.remove_particles(
                            accreted_high_density_gas
                        )
                        self.add_sink(new_sink)
                        self.logger.info(
                            "Added sink %i with mass %s and radius %s", i,
                            new_sink.mass.in_(units.MSun),
                            new_sink.radius.in_(units.parsec),
                        )
                        # except:
                        #     print("Could not add another sink")

    def add_sink(self, sink):
        self.gas_code.sink_particles.add_particle(sink)
        self.sink_particles.add_particle(sink)

    def add_sinks(self, sinks):
        self.gas_code.sink_particles.add_particles(sinks)
        self.sink_particles.add_particles(sinks)

    def remove_sinks(self, sinks):
        self.gas_code.sink_particles.remove_particles(sinks)
        self.sink_particles.remove_particles(sinks)

    def add_gas(self, gas):
        self.gas_code.gas_particles.add_particles(gas)
        self.gas_particles.add_particles(gas)

    def remove_gas(self, gas_):
        # Workaround: to prevent either from not being removed.
        gas = gas_.copy()
        self.gas_code.gas_particles.remove_particles(gas)
        self.gas_particles.remove_particles(gas)

    def add_stars(self, stars):
        self.star_particles.add_particles(stars)
        self.evo_code.particles.add_particles(stars)
        self.sync_from_evo_code()
        self.star_code.particles.add_particles(stars)

    def remove_stars(self, stars):
        self.star_code.particles.remove_particles(stars)
        self.evo_code.particles.remove_particles(stars)
        self.star_particles.remove_particles(stars)

    def resolve_star_formation(
            self, stop_star_forming_time=10. | units.Myr,
            shrink_sinks=True,
    ):
        if self.model_time >= stop_star_forming_time:
            self.logger.info(
                "No star formation since time > %s" % stop_star_forming_time
            )
            return None
        self.logger.info("Resolving star formation")
        mass_before = (
            (
                self.sink_particles.total_mass()
                if not self.sink_particles.is_empty()
                else (0 | units.MSun)
            )
            + (
                self.star_particles.total_mass()
                if not self.star_particles.is_empty()
                else (0 | units.MSun)
            )
        )
        # max_new_stars_per_timestep = 500
        formed_stars = False
        stellar_mass_formed = 0 | units.MSun
        for i, sink in enumerate(self.sink_particles):
            # TODO: this loop needs debugging/checking...
            self.logger.debug("Processing sink %i", i)
            new_stars = form_stars(
                sink,
                local_sound_speed=self.gas_code.parameters.polyk.sqrt(),
                logger=self.logger,
            )
            if new_stars is not None:
                formed_stars = True
                self.add_stars(new_stars)
                stellar_mass_formed += new_stars.total_mass()

            # formed_stars = False
            # while new_stars is not None:
            #     formed_stars = True
            #     j = 0
            #     self.add_stars(new_stars)
            #     stellar_mass_formed += new_stars.total_mass()
            #     j += 1
            #     if j < max_new_stars_per_timestep:
            #         polyk = self.gas_code.parameters.polyk
            #         new_stars = form_stars(
            #             sink,
            #             local_sound_speed=polyk.sqrt(),
            #             logger=self.logger,
            #         )
            #     else:
            #         new_stars = None
            if shrink_sinks:
                # After forming stars, shrink the sink's (accretion) radius to
                # prevent it from accreting relatively far away gas and moving
                # a lot
                sink.radius = (
                    (sink.mass / sink.initial_density)
                    / (4/3 * numpy.pi)
                )**(1/3)

        mass_after = (
            (
                self.sink_particles.total_mass()
                if not self.sink_particles.is_empty()
                else (0 | units.MSun)
            )
            + (
                self.star_particles.total_mass()
                if not self.star_particles.is_empty()
                else (0 | units.MSun)
            )
        )
        self.logger.debug(
            "dM = %s, mFormed = %s ",
            (mass_after - mass_before).in_(units.MSun),
            stellar_mass_formed.in_(units.MSun),
        )
        self.sync_to_gas_code()
        return formed_stars

    def _resolve_starformation(self):
        self.logger.info("Resolving star formation")

        maximum_density = (
            self.gas_code.parameters.stopping_condition_maximum_density
        )
        high_density_gas = self.gas_particles.select(
            lambda density:
            density >= maximum_density,
            ["density"],
        )

        stars_formed = 0
        while not high_density_gas.is_empty():
            new_star, absorbed_gas = form_new_star(
                high_density_gas[0],
                self.gas_particles
            )
            print(
                "Removing %i former gas particles to form one star" % (
                    len(absorbed_gas)
                )
            )

            self.logger.debug(
                "Removing %i former gas particles", len(absorbed_gas)
            )
            self.gas_particles.remove_particles(absorbed_gas)
            self.logger.debug(
                "Removed %i former gas particles", len(absorbed_gas)
            )

            new_star.birth_age = self.gas_code.model_time + self.__begin_time
            self.logger.debug("Adding new star to evolution code")
            evo_stars = self.evo_code.particles.add_particle(new_star)
            self.logger.debug("Added new star to evolution code")

            new_star.radius = evo_stars.radius

            self.logger.debug("Adding new star to model")
            self.star_particles.add_particle(new_star)
            self.logger.debug("Added new star to model")
            self.logger.info("Resolved star formation")
            stars_formed += 1
        print("Number of gas particles is now %i" % len(self.gas_particles))
        print("Number of star particles is now %i" % len(self.star_particles))
        print("Number of dm particles is now %i" % len(self.dm_particles))
        print("Formed %i new stars" % stars_formed)

    def resolve_collision(self, collision_detection):
        "Determine how to solve a collision and resolve it"

        coll = collision_detection
        if not coll.particles(0):
            print("No collision found? Disabling collision detection for now.")
            coll.disable()
            return
        collisions_counted = 0
        for i, primary in enumerate(coll.particles(0)):
            secondary = coll.particles(1)[i]
            # Optionally, we could do something else.
            # For now, we are just going to merge.
            self.merge_two_stars(primary, secondary)
            collisions_counted += 1
        print("Resolved %i collisions" % collisions_counted)

    def merge_two_stars(self, primary, secondary):
        "Merge two colliding stars into one new one"
        massunit = units.MSun
        lengthunit = units.RSun
        colliders = Particles()
        colliders.add_particle(primary)
        colliders.add_particle(secondary)
        new_particle = Particle()
        new_particle.mass = colliders.mass.sum()
        new_particle.position = colliders.center_of_mass()
        new_particle.velocity = colliders.center_of_mass_velocity()
        # This should/will be calculated by stellar evolution
        new_particle.radius = colliders.radius.max()
        # new_particle.age = max(colliders.age)
        # new_particle.parents = colliders.key

        # Since stellar dynamics code doesn't know about age, add the particles
        # there before we set these. This is a bit of a hack. We should do our
        # own bookkeeping here instead.
        dyn_particle = self.star_particles.add_particle(new_particle)

        # This should not just be the oldest or youngest.
        # But youngest seems slightly better.
        # new_particle.age = colliders.age.min()
        # new_particle.birth_age = colliders.birth_age.min()
        evo_particle = self.evo_code.particles.add_particle(new_particle)
        dyn_particle.radius = evo_particle.radius

        # self.logger.info(
        print(
            "Two stars ("
            "M1=%s, M2=%s, M=%s %s; "
            "R1=%s, R2=%s, R=%s %s"
            ") collided at t=%s" % (
                colliders[0].mass.value_in(massunit),
                colliders[1].mass.value_in(massunit),
                dyn_particle.mass.value_in(massunit),
                massunit,
                colliders[0].radius.value_in(lengthunit),
                colliders[1].radius.value_in(lengthunit),
                dyn_particle.radius.value_in(lengthunit),
                lengthunit,
                self.model_time,
            )
        )
        self.evo_code.particles.remove_particles(colliders)
        self.star_particles.remove_particles(colliders)

        return

    def stellar_feedback(self):
        # Deliberately not doing anything here yet
        return

    def evolve_model(self, real_tend):
        "Evolve system to specified time"
        relative_tend = real_tend - self.__begin_time

        dmax = self.gas_code.parameters.stopping_condition_maximum_density
        Myr = units.Myr

        self.logger.info(
            "Evolving to time %s",
            real_tend,
        )
        # self.model_to_evo_code.copy()
        # self.model_to_gas_code.copy()

        density_limit_detection = \
            self.gas_code.stopping_conditions.density_limit_detection
        density_limit_detection.enable()
        # density_limit_detection.disable()

        # TODO: re-enable at some point?
        # collision_detection = \
        #     self.star_code.stopping_conditions.collision_detection
        # collision_detection.enable()

        # maximum_density = (
        #     self.gas_code.parameters.stopping_condition_maximum_density
        # )

        print("Starting loop")
        print(self.model_time, real_tend, self.system.timestep)
        step = 0
        minimum_steps = 1
        # print(
        #     ((self.model_time + self.begin_time)
        #      < (tend - self.system.timestep))
        #     or (step < minimum_steps)
        # )
        print("Saving initial backup")
        randomstate = numpy.random.get_state()
        numpy.save("randomstate-backup.npy", randomstate)
        if not self.gas_particles.is_empty():
            write_set_to_file(
                self.gas_particles.savepoint(
                    self.gas_code.model_time + self.__begin_time),
                "gas-backup.hdf5",
                "amuse",
                append_to_file=False,
                version='2.0',
                return_working_copy=False,
            )
        if not self.sink_particles.is_empty():
            write_set_to_file(
                self.sink_particles.savepoint(
                    self.gas_code.model_time + self.__begin_time),
                "sinks-backup.hdf5",
                "amuse",
                append_to_file=False,
                version='2.0',
                return_working_copy=False,
            )
        if not self.star_particles.is_empty():
            write_set_to_file(
                self.star_particles.savepoint(
                    self.star_code.model_time + self.__begin_time),
                "stars-backup.hdf5",
                "amuse",
                append_to_file=False,
                version='2.0',
                return_working_copy=False,
            )
        while (
                (self.model_time
                 < (real_tend - self.system.timestep))
                or (step < minimum_steps)
        ):
            step += 1
            # evo_time = self.evo_code.model_time
            # self.model_to_star_code.copy()
            if not self.star_particles.is_empty():
                evo_timestep = self.evo_code.particles.time_step.min()
                self.logger.info(
                    "Smallest evo timestep: %s", evo_timestep.in_(Myr)
                )
            # time = min(
            #     evo_time+evo_timestep,
            #     relative_tend,
            # )
            self.logger.info("Evolving to %s", real_tend.in_(Myr))
            if not self.star_particles.is_empty():
                self.logger.info("Stellar evolution...")
                self.evo_code.evolve_model(real_tend)
                self.sync_from_evo_code()
            # dt_cooling = time - self.gas_code.model_time
            # if self.cooling:
            #     self.logger.info("Cooling gas...")
            #     self.cooling.evolve_for(dt_cooling/2)
            self.logger.info("System...")

            print("Evolving system")
            self.system.evolve_model(relative_tend)
            self.sync_from_gas_code()
            self.sync_from_star_code()
            if (
                    self.gas_code.model_time
                    < (relative_tend - self.system.timestep)
            ):
                print("Evolving gas code a bit more")
                self.gas_code.evolve_model(relative_tend)
                self.sync_from_gas_code()
            print("Evolved system")
            print("Saving backup")
            randomstate = numpy.random.get_state()
            numpy.save("randomstate-backup.npy", randomstate)
            if not self.gas_particles.is_empty():
                write_set_to_file(
                    self.gas_particles.savepoint(
                        self.gas_code.model_time + self.__begin_time),
                    "gas-backup.hdf5",
                    "amuse",
                    append_to_file=False,
                    version='2.0',
                    return_working_copy=False,
                )
            if not self.sink_particles.is_empty():
                write_set_to_file(
                    self.sink_particles.savepoint(
                        self.gas_code.model_time + self.__begin_time),
                    "sinks-backup.hdf5",
                    "amuse",
                    append_to_file=False,
                    version='2.0',
                    return_working_copy=False,
                )
            if not self.star_particles.is_empty():
                write_set_to_file(
                    self.star_particles.savepoint(
                        self.star_code.model_time + self.__begin_time),
                    "stars-backup.hdf5",
                    "amuse",
                    append_to_file=False,
                    version='2.0',
                    return_working_copy=False,
                )

            stopping_iteration = 0
            max_number_of_iterations = 2
            high_density_remaining = True
            while (
                    high_density_remaining
                    and stopping_iteration < max_number_of_iterations
                    and density_limit_detection.is_set()
            ):
                # Add this check since density detection isn't working
                # perfectly yet
                dens_frac = (
                    self.gas_particles.density.max()
                    / dmax
                )
                if dens_frac < 1:
                    self.logger.info(
                        "max density < stopping density but stopping condition"
                        " still set?"
                    )
                    high_density_remaining = False
                    # stopping_iteration = max_number_of_iterations
                    break

                self.logger.debug("Forming new stars - %i", stopping_iteration)
                self.logger.info("Gas code stopped - max density reached")
                self.logger.debug(
                    "Highest density / max density: %s",
                    (
                        self.gas_particles.density.max()
                        / dmax
                    )
                )
                self.sync_from_gas_code()
                self.resolve_sink_formation()
                self.logger.info(
                    "Now we have %i stars; %i sinks and %i gas, %i particles"
                    " in total.",
                    len(self.star_particles),
                    len(self.sink_particles),
                    len(self.gas_particles),
                    (
                        len(self.gas_code.particles)
                        + len(self.star_code.particles)
                    ),
                )
                # Make sure we break the loop if the gas code is not going to
                # evolve further
                # if (
                #         self.gas_code.model_time
                #         < (time - self.gas_code.parameters.timestep)
                # ):
                #     break
                self.gas_code.evolve_model(
                    relative_tend
                    # self.gas_code.model_time
                    # + self.gas_code.parameters.timestep
                )
                self.sync_from_gas_code()
                stopping_iteration += 1
            if high_density_remaining is False:
                self.logger.info(
                    "Remaining gas below critical density, disabling sink"
                    " formation for now"
                )
                density_limit_detection.disable()
                self.gas_code.evolve_model(relative_tend)
                self.sync_from_gas_code()
            if not self.sink_particles.is_empty():
                for i, sink in enumerate(self.sink_particles):
                    self.logger.info(
                        "sink %i's radius = %s, mass = %s",
                        i,
                        sink.radius.in_(units.parsec),
                        sink.mass.in_(units.MSun),
                    )
                print("Forming stars")
                formed_stars = self.resolve_star_formation()
                if formed_stars and self.star_code is ph4:
                    self.star_code.zero_step_mode = True
                    self.star_code.evolve_model(relative_tend)
                    self.star_code.zero_step_mode = False
                print("Formed stars")
                if not self.star_particles.is_empty:
                    self.logger.info(
                        "Average mass of stars: %s. "
                        "Average mass of sinks: %s.",
                        self.star_particles.mass.mean().in_(units.MSun),
                        self.sink_particles.mass.mean().in_(units.MSun),
                    )

            self.logger.info(
                "Evo time is now %s",
                self.evo_code.model_time.in_(Myr)
            )
            self.logger.info(
                "Bridge time is now %s", (
                    (self.__begin_time + self.system.model_time).in_(Myr)
                )
            )
            # self.evo_code_to_model.copy()
            # Check for stopping conditions

            # Clean up accreted gas
            dead_gas = self.gas_particles.select_array(
                lambda x: x <= (0. | units.parsec),
                ["h_smooth"]
            )
            self.logger.info(
                "Number of dead/accreted gas particles: %i", len(dead_gas)
            )
            self.remove_gas(dead_gas)

            self.feedback_timestep = self.timestep
            if not self.star_particles.is_empty():
                self.stellar_feedback()

            self.logger.info(
                "Time: end= %s bridge= %s gas= %s stars=%s evo=%s",
                real_tend.in_(units.Myr),
                (self.model_time).in_(Myr),
                (self.__begin_time + self.gas_code.model_time).in_(Myr),
                (self.__begin_time + self.star_code.model_time).in_(Myr),
                (self.evo_code.model_time).in_(Myr),
            )
            print(
                "Time: end= %s bridge= %s gas= %s stars=%s evo=%s" % (
                    real_tend.in_(units.Myr),
                    (self.model_time).in_(Myr),
                    (self.__begin_time + self.gas_code.model_time).in_(Myr),
                    (self.__begin_time + self.star_code.model_time).in_(Myr),
                    (self.evo_code.model_time).in_(Myr),
                )
            )

        # self.gas_code_to_model.copy()
        # self.star_code_to_model.copy()

    def get_gravity_at_point(self, *args, **kwargs):
        force = VectorQuantity(
            [0, 0, 0],
            unit=units.m * units.s**-2,
        )
        for parent in [self.star_code, self.gas_code, self.tidal_field]:
            force += parent.get_gravity_at_point(*args, **kwargs)
        return force

    @property
    def model_time(self):
        "Return time of the system"
        return self.system.model_time + self.__begin_time


def main(
        seed=22, have_stars=False, have_gas=False, have_sinks=False,
):
    "Simulate an embedded star cluster (sph + dynamics + evolution)"
    from amuse.io import read_set_from_file
    from plotting_class import temperature_to_u

    args = new_argument_parser()
    gasfilename = args.gasfilename
    starsfilename = args.starsfilename
    sinksfilename = args.sinksfilename
    randomfilename = args.randomfilename
    # TODO: get time stamp from gas, stars, or sinks
    # Default for the initial spiral gas is 1.4874E+15 seconds

    if randomfilename is None:
        numpy.random.seed(seed)
    else:
        numpy.random.set_state(
            numpy.load(
                randomfilename,
                allow_pickle=True,
            )
        )
    run_prefix = ""

    logging_level = logging.INFO
    logging.basicConfig(
        filename="%sembedded_star_cluster_info.log" % run_prefix,
        level=logging_level,
        format='%(asctime)s - %(name)s - %(levelname)s: %(message)s',
        datefmt='%Y%m%d %H:%M:%S'
    )

    star_converter = nbody_system.nbody_to_si(
        150 | units.MSun,
        1 | units.parsec,
    )

    gas_converter = nbody_system.nbody_to_si(
        100000 | units.MSun,
        1 | units.parsec,
    )

    if starsfilename is not None:
        stars = read_set_from_file(starsfilename, "amuse", close_file=True,)
        have_stars = True
    if gasfilename is not None:
        print("reading gas")
        gas_ = read_set_from_file(gasfilename, "amuse", close_file=True,)
        begin_time = gas_.get_timestamp()
        if begin_time is None:
            begin_time = 0.0 | units.Myr
            try:
                del gas_.u
            except KeyError:
                pass
            try:
                del gas_.pressure
            except KeyError:
                pass
            u = temperature_to_u(100 | units.K)
            gas_.u = u

        # gas = gas_.select(
        #     lambda x, y:
        #     (x + (1810 | units.parsec))**2
        #     + (y + (1820 | units.parsec))**2
        #     < (50 | units.parsec)**2,
        #     ["x", "y"]
        # )
        gas = gas_
        print("Using %i particles" % len(gas))
        have_gas = True
    else:
        from amuse.ext.molecular_cloud import molecular_cloud
        mtot = 100000 | units.MSun
        rtot = 10 | units.parsec
        converter = nbody_system.nbody_to_si(mtot, rtot)
        gas = molecular_cloud(convert_nbody=converter, targetN=50000).result
        gas.u = temperature_to_u(10 | units.K)
        have_gas = True
        begin_time = 0.0 | units.Myr

    if sinksfilename is not None:
        sinks = read_set_from_file(sinksfilename, "amuse", close_file=True,)
        have_sinks = True

    if not (have_stars or have_gas or have_sinks):
        print("No particles!")
        exit()
    if not have_stars:
        # This is a workaround. Don't like it but hard to run with zero stars.
        stars = new_star_cluster(
            number_of_stars=2
        )
        stars.mass *= 0.0001
        stars.position += gas.center_of_mass()
        stars.velocity += gas.center_of_mass_velocity()
        have_stars = True
    model = ClusterInPotential(
        stars=stars if have_stars else Particles(),
        gas=gas if have_gas else Particles(),
        sinks=sinks if have_sinks else Particles(),
        star_converter=star_converter,
        gas_converter=gas_converter,
        begin_time=begin_time,
    )

    timestep = 0.01 | units.Myr
    starting_step = int(begin_time / timestep)
    print("Forming sinks")
    # print(
    #     "Maximum density before forming sinks: %s"
    #     % model.gas_particles.density.max().in_(units.g * units.cm**-3)
    # )
    model.resolve_sink_formation()
    # print(
    #     "Maximum density after forming sinks: %s"
    #     % model.gas_particles.density.max().in_(units.g * units.cm**-3)
    # )
    # model.resolve_sink_formation()
    # print(
    #     "Maximum density after second round of forming sinks: %s"
    #     % model.gas_particles.density.max().in_(units.g * units.cm**-3)
    # )
    # exit()
    print("Formed sinks, now forming stars")
    print("Forming stars")
    model.resolve_star_formation()
    print("Formed stars")
    for step in range(starting_step, 500):
        print(
            "MT: %s HT: %s GT: %s ET: %s" % (
                model.model_time,
                model.gas_code.model_time,
                model.star_code.model_time,
                model.evo_code.model_time,
            )
        )
        time = (1+step) * timestep
        while model.model_time < time - timestep/2:
            model.evolve_model(time)
        print(
            "Evolved to %s" % model.model_time.in_(units.Myr)
        )
        print(
            "Number of particles - gas: %i sinks: %i stars: %i" % (
                len(model.gas_particles),
                len(model.sink_particles),
                len(model.star_particles),
            )
        )
        try:
            print(
                "Most massive - sink: %s star: %s" % (
                    model.sink_particles.mass.max().in_(units.MSun),
                    model.star_particles.mass.max().in_(units.MSun),
                )
            )
            print(
                "Sinks centre of mass: %s" % (
                    model.sink_particles.center_of_mass().in_(units.parsec),
                )
            )
        except AttributeError:
            pass
        print(
            "Gas centre of mass: %s" % (
                model.gas_particles.center_of_mass().in_(units.parsec),
            )
        )
        print(
            "Maximum density / stopping density = %s" % (
                model.gas_particles.density.max()
                / model.gas_code.parameters.stopping_condition_maximum_density,
            )
        )

        plotname = "%sembedded-phantom-%04i.png" % (run_prefix, step)
        print("Creating plot")
        mtot = model.gas_particles.total_mass()
        com = mtot * model.gas_particles.center_of_mass()
        if not model.sink_particles.is_empty():
            mtot += model.sink_particles.total_mass()
            com += (
                model.sink_particles.total_mass()
                * model.sink_particles.center_of_mass()
            )
        if not model.star_particles.is_empty():
            mtot += model.star_particles.total_mass()
            com += (
                model.star_particles.total_mass()
                * model.star_particles.center_of_mass()
            )
        com = com / mtot
        print("Centre of mass: %s" % com)
        plot_hydro_and_stars(
            model.model_time,
            model.gas_code,
            stars=model.star_particles,
            sinks=model.sink_particles,
            L=500,  # 2*plot_radius.value_in(units.parsec),
            N=600,
            image_size_scale=2.,
            filename=plotname,
            title="time = %06.2f %s" % (
                model.model_time.value_in(units.Myr),
                units.Myr,
            ),
            offset_x=com[0].value_in(units.parsec),
            offset_y=com[1].value_in(units.parsec),
            gasproperties=["density", ],
            colorbar=True,
            starscale=0.2,
            # stars_are_sinks=True,
            # stars_are_sinks=False,
            # alpha_sfe=model.alpha_sfe,
        )

        if step % 1 == 0:
            randomstate = numpy.random.get_state()
            randomstatefile = (
                "%srandomstate-%04i.npy" % (run_prefix, step)
            )
            numpy.save(randomstatefile, randomstate)
            if not model.gas_particles.is_empty():
                write_set_to_file(
                    model.gas_particles.savepoint(
                        model.gas_code.model_time + begin_time),
                    "%sgas-%04i.hdf5" % (run_prefix, step),
                    "amuse",
                    append_to_file=False,
                    version='2.0',
                    return_working_copy=False,
                )
            if not model.sink_particles.is_empty():
                write_set_to_file(
                    model.sink_particles.savepoint(
                        model.gas_code.model_time + begin_time),
                    "%ssinks-%04i.hdf5" % (run_prefix, step),
                    "amuse",
                    append_to_file=False,
                    version='2.0',
                    return_working_copy=False,
                )
            if not model.star_particles.is_empty():
                write_set_to_file(
                    model.star_particles.savepoint(
                        model.star_code.model_time + begin_time),
                    "%sstars-%04i.hdf5" % (run_prefix, step),
                    "amuse",
                    append_to_file=False,
                    version='2.0',
                    return_working_copy=False,
                )
    return


if __name__ == "__main__":
    main()<|MERGE_RESOLUTION|>--- conflicted
+++ resolved
@@ -2,7 +2,6 @@
 from __future__ import print_function, division
 import logging
 import numpy
-<<<<<<< HEAD
 try:
     from amuse.community.fi.interface import Fi
 except ImportError:
@@ -17,14 +16,7 @@
     from amuse.community.pentacle.interface import Pentacle
 except ImportError:
     Pentacle = None
-=======
-
-from amuse.community.fi.interface import Fi
-# from amuse.community.bhtree.interface import BHTree
-# from amuse.community.fastkick.interface import FastKick
-from amuse.community.ph4.interface import ph4
-
->>>>>>> c2242801
+
 from amuse.datamodel import ParticlesSuperset, Particles, Particle
 from amuse.units import units, nbody_system  # , constants
 from amuse.units.quantities import VectorQuantity
