--- conflicted
+++ resolved
@@ -86,9 +86,7 @@
     mapper.parameters.target_x = offset_x
     mapper.parameters.target_y = offset_y
     mapper.parameters.image_width = width
-<<<<<<< HEAD
-    mapper.parameters.image_size = [N, N]
-    
+    mapper.parameters.image_size = [bins, bins]
     # positive x = up
     if y_axis == 'x':
         mapper.parameters.upvector = [1, 0, 0]
@@ -101,12 +99,7 @@
         else:
             print('Wrong input for x_axis or y_axis: please check!')
             return None
-    
-=======
-    mapper.parameters.image_size = [bins, bins]
-    # positive z = top layer
-    mapper.parameters.projection_direction = [0, 0, -1]
->>>>>>> 6cd0f0a1
+
     # positive y = up
     if y_axis == 'y':
         mapper.parameters.upvector = [0, 1, 0]
@@ -129,6 +122,9 @@
         elif x_axis == 'y':
             # positive x = top layer
             mapper.parameters.projection_direction = [-1, 0, 0]
+        else:
+            print('Wrong input for x_axis or y_axis: please check!')
+            return None
 
     pixel_size = (width / bins)**2
     weight = (gas.mass / pixel_size).value_in(weight_unit)
@@ -627,7 +623,6 @@
         help='Center on center of mass [False]',
     )
     parser.add_argument(
-<<<<<<< HEAD
         '-t',
         dest='time',
         type=float,
@@ -643,23 +638,24 @@
     )
     parser.add_argument(
         '-X',
-        dest='X',
+        dest='x_axis',
         default='x',
         help='Horizontal axis ["x"]',
     )
     parser.add_argument(
         '-Y',
-        dest='Y',
+        dest='y_axis',
         default='y',
         help='Vertical axis ["y"]',
-=======
+    )
+    parser.add_argument(
         '--starscale',
         dest='starscale',
         type=float,
         default=settings.plot_starscale,
         help='starscale (%f)' % settings.plot_starscale,
->>>>>>> 6cd0f0a1
-    )
+    )
+
     return parser.parse_args()
 
 
@@ -675,20 +671,14 @@
     offset_y = o.y | units.pc
     offset_z = o.z | units.pc
     w = o.w
-<<<<<<< HEAD
-    x_axis = o.X
-    y_axis = o.Y
-    width = w | units.pc
-    image_size_scale = (
-        default_settings.image_size_scale * (default_settings.N / n)
-    ) or default_settings.image_size_scale
-=======
+    x_axis = o.x_axis
+    y_axis = o.y_axis
     settings.plot_starscale = o.starscale
     settings.plot_width = w | units.pc
     settings.plot_image_size_scale = (
         settings.plot_image_size_scale * (settings.plot_bins / n)
     ) or settings.plot_image_size_scale
->>>>>>> 6cd0f0a1
+
     stars = read_set_from_file(
         starsfilename,
         "amuse",
@@ -727,7 +717,7 @@
         offset_z = com[2]
 
     print(com.value_in(units.parsec))
-    
+
     time = o.time | units.Myr
     if not o.timestamp_off:
         try:
