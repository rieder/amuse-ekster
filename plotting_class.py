"Class for plotting stuff"
from __future__ import print_function, division
import numpy

from matplotlib import pyplot
# import matplotlib.cm as cm

# from amuse.datamodel import Particles
# from amuse.io import read_set_from_file
from amuse.units import units

from prepare_figure import single_frame
# from prepare_figure import figure_frame, set_tickmarks
# from distinct_colours import get_distinct


def make_map(sph, N=100, L=1, offset_x=None, offset_y=None):
    "Create a density map from an SPH code"
    x, y = numpy.indices((N+1, N+1))
    x = L*(x.flatten()-N/2.)/N
    y = L*(y.flatten()-N/2.)/N
    z = x*0.
    vx = 0.*x
    vy = 0.*x
    vz = 0.*x

    x = units.parsec(x)
    if offset_x is not None:
        x += offset_x
    y = units.parsec(y)
    if offset_y is not None:
        y += offset_y
    z = units.parsec(z)
    vx = units.kms(vx)
    vy = units.kms(vy)
    vz = units.kms(vz)

    rho, rhovx, rhovy, rhovz, rhoe = sph.get_hydro_state_at_point(
        x, y, z, vx, vy, vz)
    rho = rho.reshape((N+1, N+1))
    return rho


def plot_hydro_and_stars(time, sph, stars, L=10, filename=None, offset_x=None, offset_y=None):
    fig = pyplot.figure(figsize=(12, 12))
    ax = fig.add_subplot(1, 1, 1,)
<<<<<<< HEAD
    rho = make_map(sph, N=200, L=L, offset_x=offset_x, offset_y=offset_y).transpose()
    xmin = -L/2
    xmax = L/2
    ymin = -L/2
    ymax = L/2
    if offset_x is not None:
        xmin += offset_x.value_in(units.parsec)
        xmax += offset_x.value_in(units.parsec)
    if offset_y is not None:
        ymin += offset_y.value_in(units.parsec)
        ymax += offset_y.value_in(units.parsec)
    pyplot.imshow(
=======
    rho = make_map(sph, N=200, L=L).transpose()
    ax.imshow(
>>>>>>> d09302d4
        numpy.log10(1.e-5+rho.value_in(units.amu/units.cm**3)),
        extent=[xmin, xmax, ymin, ymax],
        # vmin=1, vmax=5,
        origin="lower"
    )
    # subplot.set_title("GMC at zero age")
    # cbar = fig.colorbar(
    #     ax, ticks=[4, 7.5, 11],
    #     orientation='vertical', fraction=0.045,
    # )
    # cbar.set_label('projected density [$amu/cm^3$]', rotation=270)

    if len(stars):
        # m = 100.0*stars.mass/max(stars.mass)
        m = 3.0*stars.mass/stars.mass.mean()
        # c = stars.mass/stars.mass.mean()
        x = -stars.x.value_in(units.parsec)
        y = stars.y.value_in(units.parsec)
        pyplot.scatter(-x, y, s=m, c="white", lw=0)
    pyplot.xlim(xmax, xmin)
    pyplot.ylim(ymin, ymax)
    # pyplot.title("Molecular cloud at time="+time.as_string_in(units.Myr))
    pyplot.xlabel("x [pc]")
    pyplot.ylabel("y [pc]")
    # pyplot.title("GMC at time="+time.as_string_in(units.Myr))
    if filename is None:
        filename = "test.png"
    pyplot.savefig(filename, dpi=300)
    # pyplot.show()
    pyplot.close(fig)


def plot_hydro(time, sph, L=10):
    x_label = "x [pc]"
    y_label = "y [pc]"
    fig = single_frame(
        x_label, y_label, logx=False,
        logy=False, xsize=12, ysize=12,
    )
    ax = fig.add_subplot(1, 1, 1,)

    # gas = sph.code.gas_particles
    # dmp = sph.code.dm_particles
    rho = make_map(sph, N=200, L=L)
    ax.imshow(
        numpy.log10(1.e-5+rho.value_in(units.amu/units.cm**3)),
        extent=[-L/2, L/2, -L/2, L/2], vmin=1, vmax=5, origin="lower",
    )

    # cbar = fig.colorbar(cax, orientation='vertical', fraction=0.045)
    # cbar.set_label('projected density [$amu/cm^3$]', rotation=270)

    # cm = pyplot.cm.get_cmap('RdBu')
    # cm = pyplot.cm.jet #gist_ncar
    # if len(dmp):
    #     # m = 10.0*dmp.mass/dmp.mass.max()
    #     m = 30*numpy.log10(dmp.mass/dmp.mass.min())
    #     c = numpy.sqrt(dmp.mass/dmp.mass.max())
    #     pyplot.scatter(dmp.y.value_in(units.parsec), dmp.x.value_in(
    #         units.parsec), c=c, s=m, lw=0, cmap=cm)

    pyplot.show()


def new_option_parser():
    from amuse.units.optparse import OptionParser
    result = OptionParser()
    result.add_option(
        "-f", dest="filename", default="GMC_R2pcN20k_SE_T45Myr.amuse",
        help="input filename [%default]",
    )
    return result


if __name__ in ('__main__', '__plot__'):
    o, arguments = new_option_parser().parse_args()
    # plot_molecular_cloud(o.filename)<|MERGE_RESOLUTION|>--- conflicted
+++ resolved
@@ -44,7 +44,6 @@
 def plot_hydro_and_stars(time, sph, stars, L=10, filename=None, offset_x=None, offset_y=None):
     fig = pyplot.figure(figsize=(12, 12))
     ax = fig.add_subplot(1, 1, 1,)
-<<<<<<< HEAD
     rho = make_map(sph, N=200, L=L, offset_x=offset_x, offset_y=offset_y).transpose()
     xmin = -L/2
     xmax = L/2
@@ -56,11 +55,7 @@
     if offset_y is not None:
         ymin += offset_y.value_in(units.parsec)
         ymax += offset_y.value_in(units.parsec)
-    pyplot.imshow(
-=======
-    rho = make_map(sph, N=200, L=L).transpose()
     ax.imshow(
->>>>>>> d09302d4
         numpy.log10(1.e-5+rho.value_in(units.amu/units.cm**3)),
         extent=[xmin, xmax, ymin, ymax],
         # vmin=1, vmax=5,
