#!/usr/bin/env python3
# -*- coding: utf-8 -*-
"""
Faster module for star formation from sinks

This module omits multiple stars for simplicity
"""
import logging
import numpy

from amuse.units import units  # , constants, nbody_system
from amuse.datamodel import Particle, Particles
# from amuse.ic.plummer import new_plummer_model
from amuse.ic.brokenimf import new_kroupa_mass_distribution
from amuse.units.trigo import sin, cos
from amuse.ext.masc.cluster import new_masses

import ekster_settings
settings = ekster_settings.Settings()


def generate_next_mass(
        initial_mass_function=settings.stars_initial_mass_function,
        lower_mass_limit=settings.stars_lower_mass_limit,
        upper_mass_limit=settings.stars_upper_mass_limit,
        binary_fraction=0,
        triple_fraction=0,
):
    "Generate list of masses of next star/stars to form"
    rnd = numpy.random.random()
    is_triple = False
    is_binary = False
    if rnd < triple_fraction:
        is_triple = True
    elif rnd < triple_fraction + binary_fraction:
        is_binary = True
    if not (is_binary or is_triple):
        number_of_stars = 1
    elif is_binary:
        number_of_stars = 2
    elif is_triple:
        number_of_stars = 3

    if initial_mass_function == "kroupa":
        return new_kroupa_mass_distribution(
            number_of_stars,
            mass_min=lower_mass_limit,
            mass_max=upper_mass_limit,
        )
    else:
        raise NotImplemented("Not yet implented")
    return False


def form_stars(
        sink,
        initial_mass_function=settings.stars_initial_mass_function,
        lower_mass_limit=settings.stars_lower_mass_limit,
        upper_mass_limit=settings.stars_upper_mass_limit,
        local_sound_speed=0.2 | units.kms,
        logger=None,
        randomseed=None,
        **keyword_arguments
):
    """
    Let a sink form stars.
    """

    logger = logger or logging.getLogger(__name__)
    if randomseed is not None:
        logger.info("setting random seed to %i", randomseed)
        numpy.random.seed(randomseed)

    # sink_initial_density = sink.mass / (4/3 * numpy.pi * sink.radius**3)

    initialised = sink.initialised or False
    if not initialised:
        logger.debug("Initialising sink %i for star formation", sink.key)
        next_mass = generate_next_mass(
            initial_mass_function=initial_mass_function,
            lower_mass_limit=lower_mass_limit,
            upper_mass_limit=upper_mass_limit,
        )
        # sink.next_number_of_stars = len(next_mass)
        # sink.next_total_mass = next_mass.sum()
        sink.next_primary_mass = next_mass[0]
        # if sink.next_number_of_stars > 1:
        #     sink.next_secondary_mass = next_mass[1]
        # if sink.next_number_of_stars > 2:
        #     sink.next_tertiary_mass = next_mass[2]
        sink.initialised = True
    if sink.mass < sink.next_primary_mass:
        logger.debug(
            "Sink %i is not massive enough for the next star", sink.key
        )
        return [sink, Particles()]

    # We now have the first star that will be formed.
    # Next, we generate a list of stellar masses, so that the last star in the
    # list is just one too many for the sink's mass.

    mass_left = sink.mass - sink.next_primary_mass
    masses = new_masses(
        stellar_mass=mass_left,
        lower_mass_limit=lower_mass_limit,
        upper_mass_limit=upper_mass_limit,
        initial_mass_function=settings.stars_initial_mass_function,
    )
    number_of_stars = len(masses)

    new_stars = Particles(number_of_stars)
    new_stars.age = 0 | units.Myr
    new_stars[0].mass = sink.next_primary_mass
    new_stars[1:].mass = masses[:-1]
    sink.next_primary_mass = masses[-1]
    # if sink.next_number_of_stars > 1:
    #     new_stars[1].mass = sink.next_secondary_mass
    # if sink.next_number_of_stars > 2:
    #     new_stars[2].mass = sink.next_tertiary_mass
    new_stars.position = sink.position
    new_stars.velocity = sink.velocity

    # Random position within the sink radius
    radius = sink.radius
    rho = numpy.random.random(number_of_stars) * radius
    theta = (
        numpy.random.random(number_of_stars)
        * (2 * numpy.pi | units.rad)
    )
    phi = (
        numpy.random.random(number_of_stars) * numpy.pi | units.rad
    )
    x = rho * sin(phi) * cos(theta)
    y = rho * sin(phi) * sin(theta)
    z = rho * cos(phi)
    new_stars.x += x
    new_stars.y += y
    new_stars.z += z
    # Random velocity, sample magnitude from gaussian with local sound speed
    # like Wall et al (2019)
    # temperature = 10 | units.K
    try:
        local_sound_speed = sink.u.sqrt()
    except AttributeError:
        local_sound_speed = local_sound_speed
    # or (gamma * local_pressure / density).sqrt()
    velocity_magnitude = numpy.random.normal(
        # loc=0.0,  # <- since we already added the velocity of the sink
        scale=local_sound_speed.value_in(units.kms),
        size=number_of_stars,
    ) | units.kms
    velocity_theta = (
        numpy.random.random(number_of_stars)
        * (2 * numpy.pi | units.rad)
    )
    velocity_phi = (
        numpy.random.random(number_of_stars)
        * (numpy.pi | units.rad)
    )
    vx = velocity_magnitude * sin(velocity_phi) * cos(velocity_theta)
    vy = velocity_magnitude * sin(velocity_phi) * sin(velocity_theta)
    vz = velocity_magnitude * cos(velocity_phi)
    new_stars.vx += vx
    new_stars.vy += vy
    new_stars.vz += vz

    new_stars.origin_cloud = sink.key
    # For Pentacle, this is the PP radius
    new_stars.radius = 0.05 | units.parsec
    sink.mass -= new_stars.total_mass()
    # TODO: fix sink's momentum etc

    # EDIT: Do not shrink the sinks at this point, but rather when finished
    # forming stars.
    # # Shrink the sink's (accretion) radius to prevent it from accreting
    # # relatively far away gas and moving a lot
    # sink.radius = (
    #     (sink.mass / sink_initial_density)
    #     / (4/3 * numpy.pi)
    # )**(1/3)

    # cleanup
    # sink.initialised = False
    new_stars.birth_mass = new_stars.mass
    return [sink, new_stars]


def assign_sink_group(
        sink,
        sink_particles,
        group_radius=1 | units.pc,
        group_age=0.1 | units.Myr,
        group_speed=0.2 | units.kms,
        logger=None
):
    """
    Assign group index to sink particle. All initialised sinks must
    have a group index.
    """
    logger = logger or logging.getLogger(__name__)

    if not hasattr(sink, "in_group"):
        sink.in_group = 0

    number_of_groups = sink_particles.in_group.max()

    logger.info(
        'Grouping parameters: radius %s, age %s, speed %s',
        group_radius, group_age, group_speed
    )

    initialised = sink.initialised or False
    if not initialised:
        logger.info(
            "Initialising sink %i for group assignment",
            sink.key
        )

        # Check if this sink belongs to any existing groups. Must
        # pass all checks.
        smallest_Etot = numpy.inf | units.J
        fail1 = fail2 = fail3 = fail4 = 0
        for i in range(number_of_groups):
            i += 1   # Change to one-based index
            group_i = sink_particles[sink_particles.in_group == i]

            # Check 1: see if this sink is within the sampling radius
            # from the center of mass of the i-th group.
            distance_from_group_com = (
                sink.position - group_i.center_of_mass()
            ).length()
            if distance_from_group_com > group_radius:
                #logger.info(
                #    'This sink is beyond group #%i (%s from COM)',
                #    i, distance_from_group_com.in_(units.pc)
                #)
                fail1 += 1
                continue

            # Check 2: see if this sink is within the sampling
            # velocity from the center-of-mass velocity of the group
            speed_from_group_com = (
                sink.velocity - group_i.center_of_mass_velocity()
            ).length()
            if speed_from_group_com > group_speed:
                #logger.info(
                #    'Speed is %s away for COM speed of group #%i',
                #    speed_from_group_com.in_(units.kms), i
                #)
                fail2 += 1
                continue

            # Check 3: see if 'the sink' is similar in age with the group
            age_difference = sink.birth_time - group_i.birth_time.min()
            if age_difference > group_age:
                #logger.info(
                #    'Age of this sink is not similar to group #%i '
                #    '(different by %s)',
                #    i, age_difference.in_(units.Myr)
                #)
                fail3 += 1
                continue

            group_and_sink = group_i.copy()
            group_and_sink.add_particle(sink.copy())
            Etot = (
                group_and_sink.kinetic_energy()
                + group_and_sink.potential_energy()
            )
            # # Check: see if the total energy of the group plus this
            # # sink is less than 0.
            # if Etot >= 0.0 | units.J:
            #     logger.info(
            #         'This sink is unbound to group #%i (Etot = %s)',
            #         i, Etot.in_(units.erg)
            #     )
            #     continue

            # Check 4: see if this sink is the most bound to this
            # group
            if Etot > smallest_Etot:
                #logger.info(
                #    'This sink is not the most bound to group #%i',
                #    i
                #)
                fail4 += 1
                continue

            # At this point, this sink passes all checks
            logger.info(
                "Sink %i passes all checks for group #%i",
                sink.key, i
            )
            smallest_Etot = Etot
            sink.in_group = i

        # If this sink is still unassigned to any of the groups,
        # create its own group
        if sink.in_group == 0:
            sink.in_group = number_of_groups + 1
            logger.info(
                'Failed to assign to any groups (%i %i %i %i), creating group #%i',
                fail1, fail2, fail3, fail4, sink.in_group
            )

        sink.initialised = True

    else:
        logger.info('This sink is already in group #%i', sink.in_group)

    number_of_groups = sink_particles.in_group.max()
    logger.info("There are %i groups right now", number_of_groups)

    return sink


def form_stars_from_group(
    group_index,
    sink_particles,
    lower_mass_limit=settings.stars_lower_mass_limit,
    upper_mass_limit=settings.stars_upper_mass_limit,
    local_sound_speed=0.2 | units.kms,
    minimum_sink_mass=0.01 | units.MSun,
    logger=None,
    randomseed=None,
    shrink_sinks=True,
    **keyword_arguments
):
    """
    Last reviwed on 27 Nov 2020.

    Form stars from specific group of sinks.
    """
    logger = logger or logging.getLogger(__name__)
    #logger.info(
    #    "Using form_stars_from_group on group %i",
    #    group_index
    #)
    if randomseed is not None:
        logger.info("Setting random seed to %i", randomseed)
        numpy.random.seed(randomseed)

    # Sanity check: each sink particle must be in a group.
    ungrouped_sinks = sink_particles.select_array(
        lambda x: x <= 0, ['in_group']
    )
    if not ungrouped_sinks.is_empty():
        logger.info(
            "WARNING: There exist ungrouped sinks. Something is wrong!"
        )
        return None

    # Consider only group with input group index from here onwards.
    group = sink_particles[sink_particles.in_group == group_index]

    # Sanity check: group must have at least a sink
    if group.is_empty():
        logger.info(
            "WARNING: There is no sink in the group: Something is wrong!"
        )
        return None

    number_of_sinks = len(group)
    group_mass = group.total_mass()
    logger.info(
        "%i sinks found in group #%i with total mass %s",
        number_of_sinks, group_index, group_mass.in_(units.MSun)
    )

    next_mass = generate_next_mass(
<<<<<<< HEAD
        initial_mass_function=initial_mass_function,
        lower_mass_limit=lower_mass_limit,
        upper_mass_limit=upper_mass_limit,
=======
        lower_mass_limit=lower_mass_limit,
        upper_mass_limit=upper_mass_limit
>>>>>>> 2945bfcc
    )[0][0]
    try:
        # Within a group, group_next_primary_mass values are either
        # a mass, or 0 MSun. If all values are 0 MSun, this is a
        # new group. Else, only interested on the non-zero value. The
        # non-zero values are the same.

        #logger.info(
        #    'SANITY CHECK: group_next_primary_mass %s',
        #    group.group_next_primary_mass
        #)
        if group.group_next_primary_mass.max() == 0 | units.MSun:
            logger.info('Initiate group #%i for star formation', group_index)
            group.group_next_primary_mass = next_mass
        else:
            next_mass = group.group_next_primary_mass.max()
    # This happens for the first ever assignment of this attribute
    except AttributeError:
        logger.info(
            'AttributeError exception: Initiate group #%i for star formation',
            group_index
        )
        group.group_next_primary_mass = next_mass

    # logger.info("Next mass is %s", next_mass)

    if group_mass < next_mass:
        logger.info(
            "Group #%i is not massive enough for the next star %s",
            group_index, next_mass.in_(units.MSun)
        )
        return None

    # Form stars from the leftover group sink mass
    mass_left = group_mass - next_mass
    masses = new_masses(
        stellar_mass=mass_left,
        lower_mass_limit=lower_mass_limit,
        upper_mass_limit=upper_mass_limit,
        initial_mass_function=settings.stars_initial_mass_function
    )
    number_of_stars = len(masses)

    #logger.info(
    #    "%i stars created in group #%i with %i sinks",
    #    number_of_stars, group_index, number_of_sinks
    #)

    new_stars = Particles(number_of_stars)
    new_stars.age = 0 | units.Myr
    new_stars[0].mass = next_mass
    new_stars[1:].mass = masses[:-1]
    group.group_next_primary_mass = masses[-1]
    new_stars = new_stars.sorted_by_attribute("mass").reversed()
    new_stars.in_group = group_index
    
    # Create placeholders for attributes of new_stars
    new_stars.position = [0, 0, 0] | units.pc
    new_stars.velocity = [0, 0, 0] | units.kms
    new_stars.origin_cloud = group[0].key
    new_stars.star_forming_radius = 0 | units.pc
    new_stars.star_forming_u = local_sound_speed**2

    #logger.info(
    #    "Group's next primary mass is %s",
    #    group.group_next_primary_mass[0]
    #)

    # Don't mess with the actual group sink particle set.
    star_forming_regions = group.copy()
    star_forming_regions.sorted_by_attribute("mass").reversed()

    # Generate a probability list of star forming region indices the
    # stars should associate to
    probabilities = (
        star_forming_regions.mass/star_forming_regions.mass.sum()
    )
    probabilities /= probabilities.sum()    # Ensure sum is exactly 1
    logger.info(
        "Max & min probabilities: %s, %s",
        probabilities.max(), probabilities.min()
    )

    #logger.info("All probabilities: %s", probabilities)

    # Create index list of star forming regions from probability list
    sample = numpy.random.choice(
        len(star_forming_regions), number_of_stars, p=probabilities
    )

    # Assign the stars to the sampled star forming regions
    star_forming_regions_sampled = star_forming_regions[sample]
    new_stars.position = star_forming_regions_sampled.position
    new_stars.velocity = star_forming_regions_sampled.velocity
    new_stars.origin_cloud = star_forming_regions_sampled.key
    new_stars.star_forming_radius = star_forming_regions_sampled.radius
    try:
        new_stars.star_forming_u = star_forming_regions_sampled.u
    except AttributeError:
        new_stars.star_forming_u = local_sound_speed**2

    # Random position of stars within the sink radius they assigned to
    rho = (
        numpy.random.random(number_of_stars) * new_stars.star_forming_radius
    )
    theta = (
        numpy.random.random(number_of_stars)
        * (2 * numpy.pi | units.rad)
    )
    phi = (
        numpy.random.random(number_of_stars) * numpy.pi | units.rad
    )
    x = (rho * sin(phi) * cos(theta)).value_in(units.pc)
    y = (rho * sin(phi) * sin(theta)).value_in(units.pc)
    z = (rho * cos(phi)).value_in(units.pc)

    dX = list(zip(*[x, y, z])) | units.pc

    # Random velocity, sample magnitude from gaussian with local sound speed
    # like Wall et al (2019)
    # temperature = 10 | units.K

    # or (gamma * local_pressure / density).sqrt()
    velocity_magnitude = numpy.random.normal(
        # loc=0.0,  # <- since we already added the velocity of the sink
        scale=new_stars.star_forming_u.sqrt().value_in(units.kms),
        size=number_of_stars,
    ) | units.kms
    velocity_theta = (
        numpy.random.random(number_of_stars)
        * (2 * numpy.pi | units.rad)
    )
    velocity_phi = (
        numpy.random.random(number_of_stars)
        * (numpy.pi | units.rad)
    )
    vx = (
        velocity_magnitude * sin(velocity_phi) * cos(velocity_theta)
    ).value_in(units.kms)
    vy = (
        velocity_magnitude * sin(velocity_phi) * sin(velocity_theta)
    ).value_in(units.kms)
    vz = (
        velocity_magnitude * cos(velocity_phi)
    ).value_in(units.kms)

    dV = list(zip(*[vx, vy, vz])) | units.kms

    #logger.info("Updating new stars...")
    new_stars.position += dX
    new_stars.velocity += dV

    # For Pentacle, this is the PP radius
    new_stars.radius = 0.05 | units.parsec

    # Remove sink mass according to the position of stars
    excess_star_mass = 0 | units.MSun
    for s in group:
        #logger.info('Sink mass before reduction: %s', s.mass.in_(units.MSun))
        total_star_mass_nearby = (
            new_stars[new_stars.origin_cloud == s.key]
        ).total_mass()

        # To prevent sink mass becomes negative
        if s.mass > minimum_sink_mass:
            if (s.mass - total_star_mass_nearby) <= minimum_sink_mass:
                excess_star_mass += (
                    total_star_mass_nearby - s.mass + minimum_sink_mass
                )
                #logger.info(
                #    'Sink mass goes below %s; excess mass is now %s',
                #    minimum_sink_mass.in_(units.MSun),
                #    excess_star_mass.in_(units.MSun)
                #)
                s.mass = minimum_sink_mass
            else:
                s.mass -= total_star_mass_nearby
        else:
            excess_star_mass += total_star_mass_nearby
            #logger.info(
            #    'Sink mass is already <= minimum mass allowed; '
            #    'excess mass is now %s',
            #    excess_star_mass.in_(units.MSun)
            #)

        #logger.info('Sink mass after reduction: %s', s.mass.in_(units.MSun))

    # Reduce all sinks in group equally with the excess star mass
    #logger.info('Reducing all sink mass equally with excess star mass...')
    mass_ratio = 1 - excess_star_mass/group.total_mass()
    group.mass *= mass_ratio

    logger.info(
        "Total sink mass in group after sink mass reduction: %s",
        group.total_mass().in_(units.MSun)
    )

    if shrink_sinks:
        group.radius = (
            (group.mass / group.initial_density)
            / (4/3 * numpy.pi)
        )**(1/3)
        #logger.info(
        #    "New radii: %s",
        #    group.radius.in_(units.pc)
        #)

    return new_stars

<<<<<<< HEAD
def form_stars_from_group_older_version(
    group_index,
    sink_particles,
    newly_removed_gas,
    lower_mass_limit=settings.stars_lower_mass_limit,
    upper_mass_limit=settings.stars_upper_mass_limit,
    local_sound_speed=0.2 | units.kms,
    minimum_sink_mass=0.01 | units.MSun,
    logger=None,
    randomseed=None,
    shrink_sinks=True,
    **keyword_arguments
):
    """
    Form stars from specific group of sinks.

    NOTE: This is the older version where removed gas is
    considered as star-forming region. This is now being
    updated to the above latest version.
    """
    logger = logger or logging.getLogger(__name__)
    logger.info(
        "Using form_stars_from_group on group %i",
        group_index
    )
    if randomseed is not None:
        logger.info("Setting random seed to %i", randomseed)
        numpy.random.seed(randomseed)

    # Sanity check: each sink particle must be in a group.
    ungrouped_sinks = sink_particles.select_array(
        lambda x: x <= 0, ['in_group']
    )
    if not ungrouped_sinks.is_empty():
        logger.info(
            "WARNING: There exist ungrouped sinks. Something is wrong!"
        )
        return None

    # Consider only group with input group index from here onwards.
    group = sink_particles[sink_particles.in_group == group_index]

    # Sanity check: group must have at least a sink
    if group.is_empty():
        logger.info(
            "WARNING: There is no sink in the group: Something is wrong!"
        )
        return None

    number_of_sinks = len(group)
    logger.info(
        "%i sinks found in group #%i: %s",
        number_of_sinks, group_index, group.key
    )
    group_mass = group.total_mass()
    logger.info(
        "Group mass: %s", group_mass.in_(units.MSun)
    )

    next_mass = generate_next_mass(
        initial_mass_function=initial_mass_function,
        lower_mass_limit=lower_mass_limit,
        upper_mass_limit=upper_mass_limit,
    )[0][0]
    try:
        # Within a group, group_next_primary_mass values are either
        # a mass, or 0 MSun. If all values are 0 MSun, this is a
        # new group. Else, only interested on the non-zero value. The
        # non-zero values are the same.
        logger.info(
            'SANITY CHECK: group_next_primary_mass %s',
            group.group_next_primary_mass
        )
        if group.group_next_primary_mass.max() == 0 | units.MSun:
            logger.info('Initiate group #%i for star formation', group_index)
            group.group_next_primary_mass = next_mass
        else:
            next_mass = group.group_next_primary_mass.max()
    # This happens for the first ever assignment of this attribute
    except AttributeError:
        logger.info(
            'AttributeError exception: Initiate group #%i for star formation',
            group_index
        )
        group.group_next_primary_mass = next_mass

    logger.info("Next mass is %s", next_mass)

    if group_mass < next_mass:
        logger.info(
            "Group #%i is not massive enough for the next star",
            group_index
        )
        return None

    # Form stars from the leftover group sink mass
    mass_left = group_mass - next_mass
    masses = new_masses(
        stellar_mass=mass_left,
        lower_mass_limit=lower_mass_limit,
        upper_mass_limit=upper_mass_limit,
        initial_mass_function=settings.stars_initial_mass_function,
    )
    number_of_stars = len(masses)

    logger.info(
        "%i stars created in group #%i with %i sinks",
        number_of_stars, group_index, number_of_sinks
    )

    new_stars = Particles(number_of_stars)
    new_stars.age = 0 | units.Myr
    new_stars[0].mass = next_mass
    new_stars[1:].mass = masses[:-1]
    group.group_next_primary_mass = masses[-1]
    new_stars = new_stars.sorted_by_attribute("mass").reversed()

    logger.info(
        "Group's next primary mass is %s",
        group.group_next_primary_mass[0]
    )

    # Create placeholders for attributes of new_stars
    new_stars.position = [0, 0, 0] | units.pc
    new_stars.velocity = [0, 0, 0] | units.kms
    new_stars.origin_cloud = group[0].key
    new_stars.star_forming_radius = 0 | units.pc
    new_stars.star_forming_u = local_sound_speed**2

    # Find the newly removed gas in the group
    removed_gas = Particles()
    if not newly_removed_gas.is_empty():
        for s in group:
            removed_gas_by_this_sink = (
                newly_removed_gas[newly_removed_gas.accreted_by_sink == s.key]
            )
            removed_gas.add_particles(removed_gas_by_this_sink)

    logger.info(
        "%i removed gas found in this group",
        len(removed_gas)
    )

    # Star forming regions that contain the removed gas and the group
    # of sinks
    if not removed_gas.is_empty():
        removed_gas.radius = removed_gas.h_smooth
    star_forming_regions = group.copy()
    star_forming_regions.density = (
        star_forming_regions.initial_density / 1000
    )       # /1000 to reduce likelihood of forming stars in sinks
    star_forming_regions.accreted_by_sink = star_forming_regions.key
    try:
        star_forming_regions.u = star_forming_regions.u
    except AttributeError:
        star_forming_regions.u = local_sound_speed**2
    star_forming_regions.add_particles(removed_gas.copy())
    star_forming_regions.sorted_by_attribute("density").reversed()

    # Generate a probability list of star forming region indices the
    # stars should associate to
    probabilities = (
        star_forming_regions.density/star_forming_regions.density.sum()
    )
    probabilities /= probabilities.sum()    # Ensure sum is exactly 1
    logger.info(
        "Max & min probabilities: %s, %s",
        probabilities.max(), probabilities.min()
    )

    logger.info(
        "%i star forming regions",
        len(star_forming_regions)
    )

    def delta_positions_and_velocities(
            new_stars,
            star_forming_regions,
            probabilities
    ):
        """
        Assign positions and velocities of stars in the star forming regions
        according to the probability distribution
        """
        number_of_stars = len(new_stars)

        # Create an index list of removed gas from probability list
        sample = numpy.random.choice(
            len(star_forming_regions), number_of_stars, p=probabilities
        )

        # Assign the stars to the removed gas according to the sample
        star_forming_regions_sampled = star_forming_regions[sample]
        new_stars.position = star_forming_regions_sampled.position
        new_stars.velocity = star_forming_regions_sampled.velocity
        new_stars.origin_cloud = star_forming_regions_sampled.accreted_by_sink
        new_stars.star_forming_radius = star_forming_regions_sampled.radius
        try:
            new_stars.star_forming_u = star_forming_regions_sampled.u
        except AttributeError:
            new_stars.star_forming_u = local_sound_speed**2

        # Random position of stars within the sink radius they assigned to
        rho = (
            numpy.random.random(number_of_stars)
            * new_stars.star_forming_radius
        )
        theta = (
            numpy.random.random(number_of_stars)
            * (2 * numpy.pi | units.rad)
        )
        phi = (
            numpy.random.random(number_of_stars) * numpy.pi | units.rad
        )
        x = (rho * sin(phi) * cos(theta)).value_in(units.pc)
        y = (rho * sin(phi) * sin(theta)).value_in(units.pc)
        z = (rho * cos(phi)).value_in(units.pc)

        X = list(zip(*[x, y, z])) | units.pc

        # Random velocity, sample magnitude from gaussian with local sound
        # speed like Wall et al (2019)
        # temperature = 10 | units.K

        # or (gamma * local_pressure / density).sqrt()
        velocity_magnitude = numpy.random.normal(
            # loc=0.0,  # <- since we already added the velocity of the sink
            scale=new_stars.star_forming_u.sqrt().value_in(units.kms),
            size=number_of_stars,
        ) | units.kms
        velocity_theta = (
            numpy.random.random(number_of_stars)
            * (2 * numpy.pi | units.rad)
        )
        velocity_phi = (
            numpy.random.random(number_of_stars)
            * (numpy.pi | units.rad)
        )
        vx = (
            velocity_magnitude * sin(velocity_phi) * cos(velocity_theta)
        ).value_in(units.kms)
        vy = (
            velocity_magnitude * sin(velocity_phi) * sin(velocity_theta)
        ).value_in(units.kms)
        vz = (
            velocity_magnitude * cos(velocity_phi)
        ).value_in(units.kms)

        V = list(zip(*[vx, vy, vz])) | units.kms

        return X, V

    dX, dV = delta_positions_and_velocities(
        new_stars, star_forming_regions, probabilities
    )
    logger.info("Updating new stars...")
    new_stars.position += dX
    new_stars.velocity += dV

    # For Pentacle, this is the PP radius
    new_stars.radius = 0.05 | units.parsec

    # mass_ratio = 1 - new_stars.total_mass()/group.total_mass()
    # group.mass *= mass_ratio

    excess_star_mass = 0 | units.MSun
    for s in group:
        logger.info('Sink mass before reduction: %s', s.mass.in_(units.MSun))
        total_star_mass_nearby = (
            new_stars[new_stars.origin_cloud == s.key]
        ).total_mass()

        # To prevent sink mass becomes negative
        if s.mass > minimum_sink_mass:
            if (s.mass - total_star_mass_nearby) <= minimum_sink_mass:
                excess_star_mass += (
                    total_star_mass_nearby - s.mass + minimum_sink_mass
                )
                logger.info(
                    'Sink mass goes below %s; excess mass is now %s',
                    minimum_sink_mass.in_(units.MSun),
                    excess_star_mass.in_(units.MSun)
                )
                s.mass = minimum_sink_mass
            else:
                s.mass -= total_star_mass_nearby
        else:
            excess_star_mass += total_star_mass_nearby
            logger.info(
                'Sink mass is already <= minimum mass allowed; '
                'excess mass is now %s',
                excess_star_mass.in_(units.MSun)
            )

        logger.info('Sink mass after reduction: %s', s.mass.in_(units.MSun))

    # Reduce all sinks in group equally with the excess star mass
    logger.info('Reducing all sink mass equally with excess star mass...')
    mass_ratio = 1 - excess_star_mass/group.total_mass()
    group.mass *= mass_ratio

    logger.info(
        "Total sink mass in group: %s",
        group.total_mass().in_(units.MSun)
    )

    if shrink_sinks:
        group.radius = (
            (group.mass / group.initial_density)
            / (4/3 * numpy.pi)
        )**(1/3)
        logger.info(
            "New radii: %s",
            group.radius.in_(units.pc)
        )

    return new_stars
=======
>>>>>>> 2945bfcc
<|MERGE_RESOLUTION|>--- conflicted
+++ resolved
@@ -368,14 +368,9 @@
     )
 
     next_mass = generate_next_mass(
-<<<<<<< HEAD
         initial_mass_function=initial_mass_function,
         lower_mass_limit=lower_mass_limit,
         upper_mass_limit=upper_mass_limit,
-=======
-        lower_mass_limit=lower_mass_limit,
-        upper_mass_limit=upper_mass_limit
->>>>>>> 2945bfcc
     )[0][0]
     try:
         # Within a group, group_next_primary_mass values are either
@@ -583,325 +578,4 @@
         #    group.radius.in_(units.pc)
         #)
 
-    return new_stars
-
-<<<<<<< HEAD
-def form_stars_from_group_older_version(
-    group_index,
-    sink_particles,
-    newly_removed_gas,
-    lower_mass_limit=settings.stars_lower_mass_limit,
-    upper_mass_limit=settings.stars_upper_mass_limit,
-    local_sound_speed=0.2 | units.kms,
-    minimum_sink_mass=0.01 | units.MSun,
-    logger=None,
-    randomseed=None,
-    shrink_sinks=True,
-    **keyword_arguments
-):
-    """
-    Form stars from specific group of sinks.
-
-    NOTE: This is the older version where removed gas is
-    considered as star-forming region. This is now being
-    updated to the above latest version.
-    """
-    logger = logger or logging.getLogger(__name__)
-    logger.info(
-        "Using form_stars_from_group on group %i",
-        group_index
-    )
-    if randomseed is not None:
-        logger.info("Setting random seed to %i", randomseed)
-        numpy.random.seed(randomseed)
-
-    # Sanity check: each sink particle must be in a group.
-    ungrouped_sinks = sink_particles.select_array(
-        lambda x: x <= 0, ['in_group']
-    )
-    if not ungrouped_sinks.is_empty():
-        logger.info(
-            "WARNING: There exist ungrouped sinks. Something is wrong!"
-        )
-        return None
-
-    # Consider only group with input group index from here onwards.
-    group = sink_particles[sink_particles.in_group == group_index]
-
-    # Sanity check: group must have at least a sink
-    if group.is_empty():
-        logger.info(
-            "WARNING: There is no sink in the group: Something is wrong!"
-        )
-        return None
-
-    number_of_sinks = len(group)
-    logger.info(
-        "%i sinks found in group #%i: %s",
-        number_of_sinks, group_index, group.key
-    )
-    group_mass = group.total_mass()
-    logger.info(
-        "Group mass: %s", group_mass.in_(units.MSun)
-    )
-
-    next_mass = generate_next_mass(
-        initial_mass_function=initial_mass_function,
-        lower_mass_limit=lower_mass_limit,
-        upper_mass_limit=upper_mass_limit,
-    )[0][0]
-    try:
-        # Within a group, group_next_primary_mass values are either
-        # a mass, or 0 MSun. If all values are 0 MSun, this is a
-        # new group. Else, only interested on the non-zero value. The
-        # non-zero values are the same.
-        logger.info(
-            'SANITY CHECK: group_next_primary_mass %s',
-            group.group_next_primary_mass
-        )
-        if group.group_next_primary_mass.max() == 0 | units.MSun:
-            logger.info('Initiate group #%i for star formation', group_index)
-            group.group_next_primary_mass = next_mass
-        else:
-            next_mass = group.group_next_primary_mass.max()
-    # This happens for the first ever assignment of this attribute
-    except AttributeError:
-        logger.info(
-            'AttributeError exception: Initiate group #%i for star formation',
-            group_index
-        )
-        group.group_next_primary_mass = next_mass
-
-    logger.info("Next mass is %s", next_mass)
-
-    if group_mass < next_mass:
-        logger.info(
-            "Group #%i is not massive enough for the next star",
-            group_index
-        )
-        return None
-
-    # Form stars from the leftover group sink mass
-    mass_left = group_mass - next_mass
-    masses = new_masses(
-        stellar_mass=mass_left,
-        lower_mass_limit=lower_mass_limit,
-        upper_mass_limit=upper_mass_limit,
-        initial_mass_function=settings.stars_initial_mass_function,
-    )
-    number_of_stars = len(masses)
-
-    logger.info(
-        "%i stars created in group #%i with %i sinks",
-        number_of_stars, group_index, number_of_sinks
-    )
-
-    new_stars = Particles(number_of_stars)
-    new_stars.age = 0 | units.Myr
-    new_stars[0].mass = next_mass
-    new_stars[1:].mass = masses[:-1]
-    group.group_next_primary_mass = masses[-1]
-    new_stars = new_stars.sorted_by_attribute("mass").reversed()
-
-    logger.info(
-        "Group's next primary mass is %s",
-        group.group_next_primary_mass[0]
-    )
-
-    # Create placeholders for attributes of new_stars
-    new_stars.position = [0, 0, 0] | units.pc
-    new_stars.velocity = [0, 0, 0] | units.kms
-    new_stars.origin_cloud = group[0].key
-    new_stars.star_forming_radius = 0 | units.pc
-    new_stars.star_forming_u = local_sound_speed**2
-
-    # Find the newly removed gas in the group
-    removed_gas = Particles()
-    if not newly_removed_gas.is_empty():
-        for s in group:
-            removed_gas_by_this_sink = (
-                newly_removed_gas[newly_removed_gas.accreted_by_sink == s.key]
-            )
-            removed_gas.add_particles(removed_gas_by_this_sink)
-
-    logger.info(
-        "%i removed gas found in this group",
-        len(removed_gas)
-    )
-
-    # Star forming regions that contain the removed gas and the group
-    # of sinks
-    if not removed_gas.is_empty():
-        removed_gas.radius = removed_gas.h_smooth
-    star_forming_regions = group.copy()
-    star_forming_regions.density = (
-        star_forming_regions.initial_density / 1000
-    )       # /1000 to reduce likelihood of forming stars in sinks
-    star_forming_regions.accreted_by_sink = star_forming_regions.key
-    try:
-        star_forming_regions.u = star_forming_regions.u
-    except AttributeError:
-        star_forming_regions.u = local_sound_speed**2
-    star_forming_regions.add_particles(removed_gas.copy())
-    star_forming_regions.sorted_by_attribute("density").reversed()
-
-    # Generate a probability list of star forming region indices the
-    # stars should associate to
-    probabilities = (
-        star_forming_regions.density/star_forming_regions.density.sum()
-    )
-    probabilities /= probabilities.sum()    # Ensure sum is exactly 1
-    logger.info(
-        "Max & min probabilities: %s, %s",
-        probabilities.max(), probabilities.min()
-    )
-
-    logger.info(
-        "%i star forming regions",
-        len(star_forming_regions)
-    )
-
-    def delta_positions_and_velocities(
-            new_stars,
-            star_forming_regions,
-            probabilities
-    ):
-        """
-        Assign positions and velocities of stars in the star forming regions
-        according to the probability distribution
-        """
-        number_of_stars = len(new_stars)
-
-        # Create an index list of removed gas from probability list
-        sample = numpy.random.choice(
-            len(star_forming_regions), number_of_stars, p=probabilities
-        )
-
-        # Assign the stars to the removed gas according to the sample
-        star_forming_regions_sampled = star_forming_regions[sample]
-        new_stars.position = star_forming_regions_sampled.position
-        new_stars.velocity = star_forming_regions_sampled.velocity
-        new_stars.origin_cloud = star_forming_regions_sampled.accreted_by_sink
-        new_stars.star_forming_radius = star_forming_regions_sampled.radius
-        try:
-            new_stars.star_forming_u = star_forming_regions_sampled.u
-        except AttributeError:
-            new_stars.star_forming_u = local_sound_speed**2
-
-        # Random position of stars within the sink radius they assigned to
-        rho = (
-            numpy.random.random(number_of_stars)
-            * new_stars.star_forming_radius
-        )
-        theta = (
-            numpy.random.random(number_of_stars)
-            * (2 * numpy.pi | units.rad)
-        )
-        phi = (
-            numpy.random.random(number_of_stars) * numpy.pi | units.rad
-        )
-        x = (rho * sin(phi) * cos(theta)).value_in(units.pc)
-        y = (rho * sin(phi) * sin(theta)).value_in(units.pc)
-        z = (rho * cos(phi)).value_in(units.pc)
-
-        X = list(zip(*[x, y, z])) | units.pc
-
-        # Random velocity, sample magnitude from gaussian with local sound
-        # speed like Wall et al (2019)
-        # temperature = 10 | units.K
-
-        # or (gamma * local_pressure / density).sqrt()
-        velocity_magnitude = numpy.random.normal(
-            # loc=0.0,  # <- since we already added the velocity of the sink
-            scale=new_stars.star_forming_u.sqrt().value_in(units.kms),
-            size=number_of_stars,
-        ) | units.kms
-        velocity_theta = (
-            numpy.random.random(number_of_stars)
-            * (2 * numpy.pi | units.rad)
-        )
-        velocity_phi = (
-            numpy.random.random(number_of_stars)
-            * (numpy.pi | units.rad)
-        )
-        vx = (
-            velocity_magnitude * sin(velocity_phi) * cos(velocity_theta)
-        ).value_in(units.kms)
-        vy = (
-            velocity_magnitude * sin(velocity_phi) * sin(velocity_theta)
-        ).value_in(units.kms)
-        vz = (
-            velocity_magnitude * cos(velocity_phi)
-        ).value_in(units.kms)
-
-        V = list(zip(*[vx, vy, vz])) | units.kms
-
-        return X, V
-
-    dX, dV = delta_positions_and_velocities(
-        new_stars, star_forming_regions, probabilities
-    )
-    logger.info("Updating new stars...")
-    new_stars.position += dX
-    new_stars.velocity += dV
-
-    # For Pentacle, this is the PP radius
-    new_stars.radius = 0.05 | units.parsec
-
-    # mass_ratio = 1 - new_stars.total_mass()/group.total_mass()
-    # group.mass *= mass_ratio
-
-    excess_star_mass = 0 | units.MSun
-    for s in group:
-        logger.info('Sink mass before reduction: %s', s.mass.in_(units.MSun))
-        total_star_mass_nearby = (
-            new_stars[new_stars.origin_cloud == s.key]
-        ).total_mass()
-
-        # To prevent sink mass becomes negative
-        if s.mass > minimum_sink_mass:
-            if (s.mass - total_star_mass_nearby) <= minimum_sink_mass:
-                excess_star_mass += (
-                    total_star_mass_nearby - s.mass + minimum_sink_mass
-                )
-                logger.info(
-                    'Sink mass goes below %s; excess mass is now %s',
-                    minimum_sink_mass.in_(units.MSun),
-                    excess_star_mass.in_(units.MSun)
-                )
-                s.mass = minimum_sink_mass
-            else:
-                s.mass -= total_star_mass_nearby
-        else:
-            excess_star_mass += total_star_mass_nearby
-            logger.info(
-                'Sink mass is already <= minimum mass allowed; '
-                'excess mass is now %s',
-                excess_star_mass.in_(units.MSun)
-            )
-
-        logger.info('Sink mass after reduction: %s', s.mass.in_(units.MSun))
-
-    # Reduce all sinks in group equally with the excess star mass
-    logger.info('Reducing all sink mass equally with excess star mass...')
-    mass_ratio = 1 - excess_star_mass/group.total_mass()
-    group.mass *= mass_ratio
-
-    logger.info(
-        "Total sink mass in group: %s",
-        group.total_mass().in_(units.MSun)
-    )
-
-    if shrink_sinks:
-        group.radius = (
-            (group.mass / group.initial_density)
-            / (4/3 * numpy.pi)
-        )**(1/3)
-        logger.info(
-            "New radii: %s",
-            group.radius.in_(units.pc)
-        )
-
-    return new_stars
-=======
->>>>>>> 2945bfcc
+    return new_stars