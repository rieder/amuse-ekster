--- conflicted
+++ resolved
@@ -81,7 +81,7 @@
     """
     Let a sink form stars.
     """
-    
+
     logger = logger or logging.getLogger(__name__)
     if randomseed is not None:
         logger.info("setting random seed to %i", randomseed)
@@ -199,15 +199,9 @@
 def assign_sink_group(
         sink,
         sink_particles,
-<<<<<<< HEAD
         group_radius=1|units.pc,
         group_age=0.1|units.Myr,
         group_speed=0.2|units.kms,
-=======
-        group_radius=3 | units.pc,
-        group_age=0.1 | units.Myr,
-        group_speed=2 | units.kms,
->>>>>>> 6cd0f0a1
         logger=None
 ):
     """
@@ -240,7 +234,7 @@
         for i in range(number_of_groups):
             i += 1   # Change to one-based index
             group_i = sink_particles[sink_particles.in_group == i]
-            
+
             # Check 1: see if this sink is within the sampling radius
             # from the center of mass of the i-th group.
             distance_from_group_com = (
@@ -389,7 +383,7 @@
         # a mass, or 0 MSun. If all values are 0 MSun, this is a
         # new group. Else, only interested on the non-zero value. The
         # non-zero values are the same.
-        
+
         #logger.info(
         #    'SANITY CHECK: group_next_primary_mass %s',
         #    group.group_next_primary_mass
@@ -606,7 +600,7 @@
     """
     Form stars from specific group of sinks.
 
-    NOTE: This is the older version where removed gas is 
+    NOTE: This is the older version where removed gas is
     considered as star-forming region. This is now being
     updated to the above latest version.
     """
