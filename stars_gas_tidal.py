--- conflicted
+++ resolved
@@ -117,25 +117,13 @@
 
     # length = units.parsec
     timestep = 0.05 | units.Myr
-<<<<<<< HEAD
-    time = 0 | units.Myr
-
-    model_name = "galaxy-model_%03i" % (4)
-    save_dir = "Runs/%s" % model_name
-    if not os.path.exists(save_dir):
-        os.makedirs(save_dir)
-=======
     model_time = 0 | units.Myr
     time_unit = units.Myr
->>>>>>> 905b97b2
 
     x, y = model.star_particles.center_of_mass()[0:2]
     plotname = "%s/plot-%04i.png" % (save_dir, 0)
     logger.info("Creating plot")
     plot_hydro_and_stars(
-<<<<<<< HEAD
-        model.model_time, model.gas_code, model.star_particles, L=600,
-=======
         model.model_time,
         model.gas_code,
         model.star_particles,
@@ -145,7 +133,6 @@
                 4 | nbody_system.length
             ).value_in(units.parsec)
         ),
->>>>>>> 905b97b2
         filename=plotname,
         offset_x=x,
         offset_y=y,
@@ -177,15 +164,11 @@
             model.gas_particles,
             gas_backup_file, "amuse")
         x, y = model.star_particles.center_of_mass()[0:2]
-<<<<<<< HEAD
-        plotname = "%s/plot-%04i.png" % (save_dir, i)
-=======
         plot_file = "%s/plot-%04i.png" % (save_dir, i)
         logger.info(
             "Making plot, saving to file %s",
             plot_file,
         )
->>>>>>> 905b97b2
         plot_hydro_and_stars(
             model.model_time,
             model.gas_code,
